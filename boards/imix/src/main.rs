--- conflicted
+++ resolved
@@ -173,13 +173,8 @@
             capsules::ninedof::DRIVER_NUM => f(Some(Ok(self.ninedof))),
             capsules::crc::DRIVER_NUM => f(Some(Ok(self.crc))),
             capsules::usb::usb_user::DRIVER_NUM => f(Some(Err(self.usb_driver))),
-<<<<<<< HEAD
             capsules::ieee802154::DRIVER_NUM => f(Some(Ok(self.radio_driver))),
-            capsules::net::udp::DRIVER_NUM => f(Some(Err(self.udp_driver))),
-=======
-            capsules::ieee802154::DRIVER_NUM => f(Some(Err(self.radio_driver))),
             capsules::net::udp::DRIVER_NUM => f(Some(Ok(self.udp_driver))),
->>>>>>> 65965e1d
             capsules::nrf51822_serialization::DRIVER_NUM => f(Some(Err(self.nrf51822))),
             capsules::nonvolatile_storage_driver::DRIVER_NUM => {
                 f(Some(Err(self.nonvolatile_storage)))
